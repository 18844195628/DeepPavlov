--- conflicted
+++ resolved
@@ -99,43 +99,27 @@
 
         if 'fit_on_batches' in component_config:
             component: Estimator
-
-<<<<<<< HEAD
-            targets = component_config['fit_on_batches']
+            targets = component_config['fit_on_batch']
             if isinstance(targets, str):
                 targets = [targets]
 
-            def iter_data():
-                for data in iterator.gen_batches(config['train']['batch_size'], 'train'):
-                    preprocessed = chainer.compute(*data, targets=targets)
-                    if len(component_config['fit_on_batches']) == 1:
-                        preprocessed = [preprocessed]
-                    yield preprocessed
-
-            result = component.fit_batches(iter_data())
-
-            #result = component.fit_batches(*iterator.gen_batches(config['train']['batch_size']))
-            if result is not None and config['train'].get('tensorboard_log_dir') is not None:
-                import tensorflow as tf
-                tb_log_dir = expand_path(config['train']['tensorboard_log_dir'])
-                writer = tf.summary.FileWriter(str(tb_log_dir / 'fit_batches_log'))
-
-                for name, scores in result.items():
-                    for i, score in enumerate(scores):
+            for i, data in enumerate(iterator.gen_batches(config['train']['batch_size'], shuffle=False)):
+                preprocessed = chainer.compute(*data, targets=targets)
+                if len(component_config['fit_on_batch']) == 1:
+                    preprocessed = [preprocessed]
+                result = component.partial_fit(*preprocessed)
+
+                if result is not None and config['train'].get('tensorboard_log_dir') is not None:
+                    if i == 0:
+                        import tensorflow as tf
+                        tb_log_dir = expand_path(config['train']['tensorboard_log_dir'])
+                        writer = tf.summary.FileWriter(str(tb_log_dir / 'fit_batches_log'))
+
+                    for name, score in result.items():
                         metric_sum = tf.Summary(value=[tf.Summary.Value(tag='fit_batches/' + name,
                                                                         simple_value=score), ])
                         writer.add_summary(metric_sum, i)
-=======
-            targets = component_config['fit_on_batch']
-            if isinstance(targets, str):
-                targets = [targets]
-
-            for data in iterator.gen_batches(config['train']['batch_size'], shuffle=False):
-                preprocessed = chainer.compute(*data, targets=targets)
-                if len(component_config['fit_on_batch']) == 1:
-                    preprocessed = [preprocessed]
-                component.partial_fit(*preprocessed)
->>>>>>> d9077174
+
 
             component.save()
 
@@ -235,11 +219,6 @@
 
         if callable(getattr(model, 'train_on_batch', None)):
             _train_batches(model, iterator, train_config, metrics_functions, start_epoch_num=start_epoch_num)
-<<<<<<< HEAD
-        else:
-            log.warning('Nothing to train')
-=======
->>>>>>> d9077174
 
         model.destroy()
 
