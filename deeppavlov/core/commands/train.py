--- conflicted
+++ resolved
@@ -302,7 +302,6 @@
                     last_run = None
                 loss = model.train_on_batch(x, y_true)
                 if loss is not None:
-<<<<<<< HEAD
                     train_monitoring['losses'].append(loss)
                 train_monitoring['batches_seen'] += 1
                 train_monitoring['examples_seen'] += len(x)
@@ -318,54 +317,6 @@
 
                 if train_monitoring['batches_seen'] >= train_config['max_batches'] > 0:
                     train_monitoring['break_flag'] = True
-=======
-                    losses.append(loss)
-                i += 1
-                examples += len(x)
-
-                if train_config['log_every_n_batches'] > 0 and i % train_config['log_every_n_batches'] == 0:
-                    metrics = [(s, f(train_y_true, train_y_predicted)) for s, f in train_metrics_functions]
-                    report = {
-                        'epochs_done': epochs,
-                        'batches_seen': i,
-                        'examples_seen': examples,
-                        'metrics': prettify_metrics(metrics),
-                        'time_spent': str(datetime.timedelta(seconds=round(time.time() - start_time + 0.5)))
-                    }
-
-                    if train_config['show_examples']:
-                        try:
-                            report['examples'] = [{
-                                'x': x_item,
-                                'y_predicted': y_predicted_item,
-                                'y_true': y_true_item
-                            } for x_item, y_predicted_item, y_true_item in zip(x, y_predicted, y_true)]
-                        except NameError:
-                            log.warning('Could not log examples as y_predicted is not defined')
-
-                    if losses:
-                        report['loss'] = sum(losses)/len(losses)
-                        losses = []
-
-                    if train_config['tensorboard_log_dir'] is not None:
-                        for name, score in metrics:
-                            metric_sum = tf.Summary(value=[tf.Summary.Value(tag='every_n_batches/' + name,
-                                                                            simple_value=score), ])
-                            tb_train_writer.add_summary(metric_sum, i)
-
-                        if 'loss' in report:
-                            loss_sum = tf.Summary(value=[tf.Summary.Value(tag='every_n_batches/' + 'loss',
-                                                                            simple_value=report['loss']), ])
-                            tb_train_writer.add_summary(loss_sum, i)
-
-                    report = {'train': report}
-                    print(json.dumps(report, ensure_ascii=False))
-                    train_y_true.clear()
-                    train_y_predicted.clear()
-
-                if i >= train_config['max_batches'] > 0:
-                    break_flag = True
->>>>>>> da0ffd4e
                     break
 
                 report = {
@@ -404,71 +355,9 @@
                 break
     except KeyboardInterrupt:
         log.info('Stopped training')
-
-<<<<<<< HEAD
     if not train_monitoring['saved']:
         log.info('Saving model')
         model.save()
-=======
-                if train_config['show_examples']:
-                    try:
-                        report['examples'] = [{
-                            'x': x_item,
-                            'y_predicted': y_predicted_item,
-                            'y_true': y_true_item
-                        } for x_item, y_predicted_item, y_true_item in zip(x, y_predicted, y_true)]
-                    except NameError:
-                        log.warning('Could not log examples')
-
-                if losses:
-                    report['loss'] = sum(losses)/len(losses)
-                    losses = []
-
-                if train_config['tensorboard_log_dir'] is not None:
-                    for name, score in metrics:
-                        metric_sum = tf.Summary(value=[tf.Summary.Value(tag='every_n_epochs/' + name,
-                                                                        simple_value=score), ])
-                        tb_train_writer.add_summary(metric_sum, epochs)
-
-                    if 'loss' in report:
-                        loss_sum = tf.Summary(value=[tf.Summary.Value(tag='every_n_epochs/' + 'loss',
-                                                                        simple_value=report['loss']), ])
-                        tb_train_writer.add_summary(loss_sum, epochs)
-
-                model.process_event(event_name='after_train_log', data=report)
-                report = {'train': report}
-                print(json.dumps(report, ensure_ascii=False))
-                train_y_true.clear()
-                train_y_predicted.clear()
-
-            if train_config['val_every_n_epochs'] > 0 and epochs % train_config['val_every_n_epochs'] == 0:
-                report = _test_model(model, metrics_functions, iterator,
-                                     train_config['batch_size'], 'valid', start_time, train_config['show_examples'])
-                report['epochs_done'] = epochs
-                report['batches_seen'] = i
-                report['train_examples_seen'] = examples
-
-                metrics = list(report['metrics'].items())
-
-                if train_config['tensorboard_log_dir'] is not None:
-                    for name, score in metrics:
-                        metric_sum = tf.Summary(value=[tf.Summary.Value(tag='every_n_epochs/' + name,
-                                                                        simple_value=score), ])
-                        tb_valid_writer.add_summary(metric_sum, epochs)
-
-                m_name, score = metrics[0]
-                if improved(score, best):
-                    patience = 0
-                    log.info('New best {} of {}'.format(m_name, score))
-                    best = score
-                    log.info('Saving model')
-                    model.save()
-                    saved = True
-                else:
-                    patience += 1
-                    log.info('Did not improve on the {} of {}'.format(m_name, best))
->>>>>>> da0ffd4e
-
     return model
 
 
