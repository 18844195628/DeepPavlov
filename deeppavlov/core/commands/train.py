--- conflicted
+++ resolved
@@ -19,6 +19,7 @@
 import json
 import time
 from collections import OrderedDict
+from pathlib import Path
 from typing import List, Callable, Tuple, Dict, Union
 
 from deeppavlov.core.commands.utils import expand_path, set_deeppavlov_root
@@ -69,7 +70,7 @@
     chainer_config: dict = config['chainer']
     chainer = Chainer(chainer_config['in'], chainer_config['out'], chainer_config.get('in_y'))
     for component_config in chainer_config['pipe']:
-        component = from_params(component_config, vocabs=[], mode='train')
+        component = from_params(component_config, mode='train')
         if 'fit_on' in component_config:
             component: Estimator
 
@@ -95,8 +96,9 @@
     return chainer
 
 
-def train_evaluate_model_from_config(config_path: str, to_train=True, to_validate=True) -> None:
-    config = read_json(config_path)
+def train_evaluate_model_from_config(config: [str, Path, dict], to_train=True, to_validate=True) -> None:
+    if isinstance(config, (str, Path)):
+        config = read_json(config)
     set_deeppavlov_root(config)
 
     dataset_config = config.get('dataset', None)
@@ -152,16 +154,7 @@
     metrics_functions = list(zip(train_config['metrics'], get_metrics_by_names(train_config['metrics'])))
 
     if to_train:
-        if 'chainer' in config:
-            model = fit_chainer(config, iterator)
-        else:
-            vocabs = config.get('vocabs', {})
-            for vocab_param_name, vocab_config in vocabs.items():
-                v: Estimator = from_params(vocab_config, mode='train')
-                vocabs[vocab_param_name] = _fit(v, iterator, None)
-
-            model_config = config['model']
-            model = from_params(model_config, vocabs=vocabs, mode='train')
+        model = fit_chainer(config, iterator)
 
         if callable(getattr(model, 'train_on_batch', None)):
             _train_batches(model, iterator, train_config, metrics_functions)
@@ -263,6 +256,7 @@
     log_on = train_config['log_every_n_batches'] > 0 or train_config['log_every_n_epochs'] > 0
     train_y_true = []
     train_y_predicted = []
+    losses = []
     start_time = time.time()
     break_flag = False
 
@@ -280,7 +274,9 @@
                     y_predicted = list(model(list(x)))
                     train_y_true += y_true
                     train_y_predicted += y_predicted
-                model.train_on_batch(x, y_true)
+                loss = model.train_on_batch(x, y_true)
+                if loss is not None:
+                    losses.append(loss)
                 i += 1
                 examples += len(x)
 
@@ -293,13 +289,10 @@
                         'metrics': prettify_metrics(metrics),
                         'time_spent': str(datetime.timedelta(seconds=round(time.time() - start_time + 0.5)))
                     }
-<<<<<<< HEAD
-=======
 
                     if losses:
                         report['loss'] = sum(losses)/len(losses)
                         losses = []
->>>>>>> 4ad42d17
                     report = {'train': report}
 
                     if train_config['tensorboard_log_dir'] is not None:
