--- conflicted
+++ resolved
@@ -134,11 +134,7 @@
     "variables": {
       "ROOT_PATH": "~/.deeppavlov",
       "DOWNLOADS_PATH": "{ROOT_PATH}/downloads",
-<<<<<<< HEAD
-      "MODELS_PATH": "{ROOT_PATH}/models/classifiers/intents_dstc2_v9"
-=======
       "MODELS_PATH": "{ROOT_PATH}/models/classifiers/intents_dstc2_v11"
->>>>>>> 1db508de
     },
     "requirements": [
       "{DEEPPAVLOV_PATH}/requirements/tf.txt",
@@ -153,11 +149,7 @@
         "subdir": "{DOWNLOADS_PATH}/embeddings"
       },
       {
-<<<<<<< HEAD
-        "url": "http://files.deeppavlov.ai/deeppavlov_data/classifiers/intents_dstc2_v9.tar.gz",
-=======
         "url": "http://files.deeppavlov.ai/deeppavlov_data/classifiers/intents_dstc2_v11.tar.gz",
->>>>>>> 1db508de
         "subdir": "{ROOT_PATH}/models/classifiers"
       }
     ]
