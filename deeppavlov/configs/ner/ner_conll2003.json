--- conflicted
+++ resolved
@@ -4,11 +4,7 @@
     "data_path": "conll2003/"
   },
   "dataset_iterator": {
-<<<<<<< HEAD
-    "name": "basic_dataset_iterator"
-=======
     "name": "data_learning_iterator"
->>>>>>> 3215fc31
   },
   "chainer": {
     "in": ["x"],
