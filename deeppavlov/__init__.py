--- conflicted
+++ resolved
@@ -17,7 +17,6 @@
 
 # check version
 import sys
-<<<<<<< HEAD
 assert sys.hexversion >= 0x3060000, 'Does not work in python3.5 or lower'
 
 import deeppavlov.core.models.keras_model
@@ -115,7 +114,4 @@
 
 import deeppavlov.core.common.log
 
-import deeppavlov.download
-=======
-assert sys.hexversion >= 0x3060000, 'Does not work in python3.5 or lower'
->>>>>>> abfb884b
+import deeppavlov.download