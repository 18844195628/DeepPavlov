# Copyright 2017 Neural Networks and Deep Learning lab, MIPT
#
# Licensed under the Apache License, Version 2.0 (the "License");
# you may not use this file except in compliance with the License.
# You may obtain a copy of the License at
#
#     http://www.apache.org/licenses/LICENSE-2.0
#
# Unless required by applicable law or agreed to in writing, software
# distributed under the License is distributed on an "AS IS" BASIS,
# WITHOUT WARRANTIES OR CONDITIONS OF ANY KIND, either express or implied.
# See the License for the specific language governing permissions and
# limitations under the License.

from typing import Tuple
import numpy as np
import tensorflow as tf
from functools import partial

from deeppavlov.core.layers.tf_layers import embedding_layer, character_embedding_network, variational_dropout
from deeppavlov.core.layers.tf_layers import cudnn_bi_lstm, cudnn_bi_gru, bi_rnn, stacked_cnn, INITIALIZER
from deeppavlov.core.models.lr_scheduled_tf_model import LRScheduledTFModel
from deeppavlov.core.common.registry import register
from deeppavlov.core.common.log import get_logger


log = get_logger(__name__)


@register('ner')
class NerNetwork(LRScheduledTFModel):
    """
    The :class:`~deeppavlov.models.ner.network.NerNetwork` is for Neural Named Entity Recognition and Slot Filling.

    Parameters:
        n_tags: Number of tags in the tag vocabulary.
        token_emb_dim: Dimensionality of token embeddings, needed if embedding matrix is not provided.
        char_emb_dim: Dimensionality of token embeddings.
        capitalization_dim : Dimensionality of capitalization features, if they are provided.
        pos_features_dim: Dimensionality of POS features, if they are provided.
        additional_features: Some other features.
        net_type: Type of the network, either ``'rnn'`` or ``'cnn'``.
        cell_type: Type of the cell in RNN, either ``'lstm'`` or ``'gru'``.
        use_cudnn_rnn: Whether to use CUDNN implementation of RNN.
        two_dense_on_top: Additional dense layer before predictions.
        n_hidden_list: A list of output feature dimensionality for each layer. A value (100, 200) means that there will
            be two layers with 100 and 200 units, respectively.
        cnn_filter_width: The width of the convolutional kernel for Convolutional Neural Networks.
        use_crf: Whether to use Conditional Random Fields on top of the network (recommended).
        token_emb_mat: Token embeddings matrix.
        char_emb_mat: Character embeddings matrix.
        use_batch_norm: Whether to use Batch Normalization or not. Affects only CNN networks.
        dropout_keep_prob: Probability of keeping the hidden state, values from 0 to 1. 0.5 works well in most cases.
        embeddings_dropout: Whether to use dropout on embeddings or not.
        top_dropout: Whether to use dropout on output units of the network or not.
        intra_layer_dropout: Whether to use dropout between layers or not.
        l2_reg: L2 norm regularization for all kernels.
        gpu: Number of gpu to use.
        seed: Random seed.
    """
    GRAPH_PARAMS = ["n_tags",  # TODO: add check
                    "char_emb_dim",
                    "capitalization_dim",
                    "additional_features",
                    "use_char_embeddings",
                    "additional_features",
                    "net_type",
                    "cell_type",
                    "char_filter_width",
                    "cell_type"]

    def __init__(self,
                 n_tags: int,  # Features dimensions
                 token_emb_dim: int = None,
                 char_emb_dim: int = None,
                 capitalization_dim: int = None,
                 pos_features_dim: int = None,
                 additional_features: int = None,
                 net_type: str = 'rnn',  # Net architecture
                 cell_type: str = 'lstm',
                 use_cudnn_rnn: bool = False,
                 two_dense_on_top: bool = False,
                 n_hidden_list: Tuple[int] = (128,),
                 cnn_filter_width: int = 7,
                 use_crf: bool = False,
                 token_emb_mat: np.ndarray = None,
                 char_emb_mat: np.ndarray = None,
                 use_batch_norm: bool = False,
                 dropout_keep_prob: float = 0.5,  # Regularization
                 embeddings_dropout: bool = False,
                 top_dropout: bool = False,
                 intra_layer_dropout: bool = False,
                 l2_reg: float = 0.0,
                 gpu: int = None,
                 seed: int = None,
                 **kwargs) -> None:
        tf.set_random_seed(seed)
        np.random.seed(seed)

<<<<<<< HEAD
        if 'learning_rate_drop_div' not in kwargs:
            kwargs['learning_rate_drop_div'] = 10.0
        if 'learning_rate_drop_patience' not in kwargs:
            kwargs['learning_rate_drop_patience'] = 5.0
        if 'clip_norm' not in kwargs:
            kwargs['clip_norm'] = 5.0
        super().__init__(**kwargs)
        self._add_training_placeholders(dropout_keep_prob)
=======
        assert n_tags != 0, 'Number of classes equal 0! It seems that vocabularies is not loaded.' \
                            ' Check that all vocabulary files are downloaded!'

        self._learning_rate = learning_rate
        self._lr_drop_patience = lr_drop_patience
        self._lr_drop_value = lr_drop_value
        self._add_training_placeholders(dropout_keep_prob, learning_rate)
>>>>>>> 86b3b8ca
        self._xs_ph_list = []
        self._y_ph = tf.placeholder(tf.int32, [None, None], name='y_ph')
        self._input_features = []

        # ================ Building input features =================

        # Token embeddings
        self._add_word_embeddings(token_emb_mat, token_emb_dim)

        # Masks for different lengths utterances
        self.mask_ph = self._add_mask()

        # Char embeddings using highway CNN with max pooling
        if char_emb_mat is not None and char_emb_dim is not None:
            self._add_char_embeddings(char_emb_mat)

        # Capitalization features
        if capitalization_dim is not None:
            self._add_capitalization(capitalization_dim)

        # Part of speech features
        if pos_features_dim is not None:
            self._add_pos(pos_features_dim)

        # Anything you want
        if additional_features is not None:
            self._add_additional_features(additional_features)

        features = tf.concat(self._input_features, axis=2)
        if embeddings_dropout:
            features = variational_dropout(features, self._dropout_ph)

        # ================== Building the network ==================

        if net_type == 'rnn':
            if use_cudnn_rnn:
                if l2_reg > 0:
                    log.warning('cuDNN RNN are not l2 regularizable')
                units = self._build_cudnn_rnn(features, n_hidden_list, cell_type, intra_layer_dropout, self.mask_ph)
            else:
                units = self._build_rnn(features, n_hidden_list, cell_type, intra_layer_dropout, self.mask_ph)
        elif net_type == 'cnn':
            units = self._build_cnn(features, n_hidden_list, cnn_filter_width, use_batch_norm)
        self._logits = self._build_top(units, n_tags, n_hidden_list[-1], top_dropout, two_dense_on_top)

        self.train_op, self.loss = self._build_train_predict(self._logits, self.mask_ph, n_tags,
                                                             use_crf, l2_reg)
        self.predict = self.predict_crf if use_crf else self.predict_no_crf

        # ================= Initialize the session =================

        sess_config = tf.ConfigProto(allow_soft_placement=True)
        sess_config.gpu_options.allow_growth = True
        if gpu is not None:
            sess_config.gpu_options.visible_device_list = str(gpu)
        self.sess = tf.Session(config=sess_config)
        self.sess.run(tf.global_variables_initializer())
        self.load()

    def _add_training_placeholders(self, dropout_keep_prob):
        self._dropout_ph = tf.placeholder_with_default(dropout_keep_prob, shape=[], name='dropout')
        self.training_ph = tf.placeholder_with_default(False, shape=[], name='is_training')

    def _add_word_embeddings(self, token_emb_mat, token_emb_dim=None):
        if token_emb_mat is None:
            token_ph = tf.placeholder(tf.float32, [None, None, token_emb_dim], name='Token_Ind_ph')
            emb = token_ph
        else:
            token_ph = tf.placeholder(tf.int32, [None, None], name='Token_Ind_ph')
            emb = embedding_layer(token_ph, token_emb_mat)
        self._xs_ph_list.append(token_ph)
        self._input_features.append(emb)

    def _add_mask(self):
        mask_ph = tf.placeholder(tf.float32, [None, None], name='Mask_ph')
        self._xs_ph_list.append(mask_ph)
        return mask_ph

    def _add_char_embeddings(self, char_emb_mat):
        character_indices_ph = tf.placeholder(tf.int32, [None, None, None], name='Char_ph')
        char_embs = character_embedding_network(character_indices_ph, emb_mat=char_emb_mat)
        self._xs_ph_list.append(character_indices_ph)
        self._input_features.append(char_embs)

    def _add_capitalization(self, capitalization_dim):
        capitalization_ph = tf.placeholder(tf.float32, [None, None, capitalization_dim], name='Capitalization_ph')
        self._xs_ph_list.append(capitalization_ph)
        self._input_features.append(capitalization_ph)

    def _add_pos(self, pos_features_dim):
        pos_ph = tf.placeholder(tf.float32, [None, None, pos_features_dim], name='POS_ph')
        self._xs_ph_list.append(pos_ph)
        self._input_features.append(pos_ph)

    def _add_additional_features(self, features_list):
        for feature, dim in features_list:
            feat_ph = tf.placeholder(tf.float32, [None, None, dim], name=feature + '_ph')
            self._xs_ph_list.append(feat_ph)
            self._input_features.append(feat_ph)

    def _build_cudnn_rnn(self, units, n_hidden_list, cell_type, intra_layer_dropout, mask):
        sequence_lengths = tf.to_int32(tf.reduce_sum(mask, axis=1))
        for n, n_hidden in enumerate(n_hidden_list):
            with tf.variable_scope(cell_type.upper() + '_' + str(n)):
                if cell_type.lower() == 'lstm':
                    units, _ = cudnn_bi_lstm(units, n_hidden, sequence_lengths)
                elif cell_type.lower() == 'gru':
                    units, _ = cudnn_bi_gru(units, n_hidden, sequence_lengths)
                else:
                    raise RuntimeError('Wrong cell type "{}"! Only "gru" and "lstm"!'.format(cell_type))
                units = tf.concat(units, -1)
                if intra_layer_dropout and n != len(n_hidden_list) - 1:
                    units = variational_dropout(units, self._dropout_ph)
            return units

    def _build_rnn(self, units, n_hidden_list, cell_type, intra_layer_dropout, mask):
        sequence_lengths = tf.to_int32(tf.reduce_sum(mask, axis=1))
        for n, n_hidden in enumerate(n_hidden_list):
            units, _ = bi_rnn(units, n_hidden, cell_type=cell_type,
                              seq_lengths=sequence_lengths, name='Layer_' + str(n))
            units = tf.concat(units, -1)
            if intra_layer_dropout and n != len(n_hidden_list) - 1:
                units = variational_dropout(units, self._dropout_ph)
        return units

    def _build_cnn(self, units, n_hidden_list, cnn_filter_width, use_batch_norm):
        units = stacked_cnn(units, n_hidden_list, cnn_filter_width, use_batch_norm, training_ph=self.training_ph)
        return units

    def _build_top(self, units, n_tags, n_hididden, top_dropout, two_dense_on_top):
        if top_dropout:
            units = variational_dropout(units, self._dropout_ph)
        if two_dense_on_top:
            units = tf.layers.dense(units, n_hididden, activation=tf.nn.relu,
                                    kernel_initializer=INITIALIZER(),
                                    kernel_regularizer=tf.nn.l2_loss)
        logits = tf.layers.dense(units, n_tags, activation=None,
                                 kernel_initializer=INITIALIZER(),
                                 kernel_regularizer=tf.nn.l2_loss)
        return logits

    def _build_train_predict(self, logits, mask, n_tags, use_crf, l2_reg):
        if use_crf:
            sequence_lengths = tf.reduce_sum(mask, axis=1)
            log_likelihood, transition_params = tf.contrib.crf.crf_log_likelihood(logits, self._y_ph, sequence_lengths)
            loss_tensor = -log_likelihood
            self._transition_params = transition_params
        else:
            ground_truth_labels = tf.one_hot(self._y_ph, n_tags)
            loss_tensor = tf.nn.softmax_cross_entropy_with_logits(labels=ground_truth_labels, logits=logits)
            loss_tensor = loss_tensor * mask
            self._y_pred = tf.argmax(logits, axis=-1)

        loss = tf.reduce_mean(loss_tensor)

        # L2 regularization
        if l2_reg > 0:
            loss += l2_reg * tf.reduce_sum(tf.get_collection(tf.GraphKeys.REGULARIZATION_LOSSES))

        train_op = self.get_train_op(loss)
        return train_op, loss

    def predict_no_crf(self, xs):
        feed_dict = self._fill_feed_dict(xs)
        pred_idxs, mask = self.sess.run([self._y_pred, self.mask_ph], feed_dict)

        # Filter by sequece length
        sequence_lengths = np.sum(mask, axis=1).astype(np.int32)
        pred = []
        for utt, l in zip(pred_idxs, sequence_lengths):
            pred.append(utt[:l])
        return pred

    def predict_crf(self, xs):
        feed_dict = self._fill_feed_dict(xs)
        logits, trans_params, mask = self.sess.run([self._logits,
                                                    self._transition_params,
                                                    self.mask_ph],
                                                   feed_dict=feed_dict)
        sequence_lengths = np.maximum(np.sum(mask, axis=1).astype(np.int32), 1)
        # iterate over the sentences because no batching in viterbi_decode
        y_pred = []
        for logit, sequence_length in zip(logits, sequence_lengths):
            logit = logit[:int(sequence_length)]  # keep only the valid steps
            viterbi_seq, viterbi_score = tf.contrib.crf.viterbi_decode(logit, trans_params)
            y_pred += [viterbi_seq]
        return y_pred

    def _fill_feed_dict(self, xs, y=None, train=False):
        assert len(xs) == len(self._xs_ph_list)
        xs = list(xs)
        xs[0] = np.array(xs[0])
        feed_dict = {ph: x for ph, x in zip(self._xs_ph_list, xs)}
        if y is not None:
            feed_dict[self._y_ph] = y
        feed_dict[self.training_ph] = train
        if not train:
            feed_dict[self._dropout_ph] = 1.0
        return feed_dict

    def __call__(self, *args, **kwargs):
        if len(args[0]) == 0 or (len(args[0]) == 1 and len(args[0][0]) == 0):
            return []
        return self.predict(args)

    def train_on_batch(self, *args):
        *xs, y = args
        feed_dict = self._fill_feed_dict(xs, y, train=True)
        _, loss_value = self.sess.run([self.train_op, self.loss], feed_dict)
        return {'loss': loss_value}

    def process_event(self, event_name, data):
        super().process_event(event_name, data)<|MERGE_RESOLUTION|>--- conflicted
+++ resolved
@@ -97,7 +97,9 @@
         tf.set_random_seed(seed)
         np.random.seed(seed)
 
-<<<<<<< HEAD
+        assert n_tags != 0, 'Number of classes equal 0! It seems that vocabularies is not loaded.' \
+                            ' Check that all vocabulary files are downloaded!'
+
         if 'learning_rate_drop_div' not in kwargs:
             kwargs['learning_rate_drop_div'] = 10.0
         if 'learning_rate_drop_patience' not in kwargs:
@@ -106,15 +108,6 @@
             kwargs['clip_norm'] = 5.0
         super().__init__(**kwargs)
         self._add_training_placeholders(dropout_keep_prob)
-=======
-        assert n_tags != 0, 'Number of classes equal 0! It seems that vocabularies is not loaded.' \
-                            ' Check that all vocabulary files are downloaded!'
-
-        self._learning_rate = learning_rate
-        self._lr_drop_patience = lr_drop_patience
-        self._lr_drop_value = lr_drop_value
-        self._add_training_placeholders(dropout_keep_prob, learning_rate)
->>>>>>> 86b3b8ca
         self._xs_ph_list = []
         self._y_ph = tf.placeholder(tf.int32, [None, None], name='y_ph')
         self._input_features = []
