"""
Copyright 2017 Neural Networks and Deep Learning lab, MIPT

Licensed under the Apache License, Version 2.0 (the "License");
you may not use this file except in compliance with the License.
You may obtain a copy of the License at

    http://www.apache.org/licenses/LICENSE-2.0

Unless required by applicable law or agreed to in writing, software
distributed under the License is distributed on an "AS IS" BASIS,
WITHOUT WARRANTIES OR CONDITIONS OF ANY KIND, either express or implied.
See the License for the specific language governing permissions and
limitations under the License.
"""
import numpy as np
import tensorflow as tf
from tensorflow.contrib.layers import xavier_initializer

from deeppavlov.core.common.registry import register
from deeppavlov.core.models.tf_model import TFModel
from deeppavlov.core.common.log import get_logger


log = get_logger(__name__)


@register('go_bot_rnn')
class GoalOrientedBotNetwork(TFModel):

    def __init__(self, **params):
        self.opt = params

        save_path = self.opt.get('save_path')
        load_path = self.opt.get('load_path', None)
        train_now = self.opt.get('train_now', False)

        super().__init__(save_path=save_path,
                         load_path=load_path,
                         train_now=train_now,
                         mode=self.opt['mode'])

        # initialize parameters
        self._init_params()
        # build computational graph
        self._build_graph()
        # initialize session
        self.sess = tf.Session()

        if self.get_checkpoint_state():
        #TODO: save/load params to json, here check compatability
            log.info(":: initializing `{}` from saved".format(self.__class__.__name__))
            self.load()
        else:
            log.info(":: initializing `{}` from scratch".format(self.__class__.__name__))
            self.sess.run(tf.global_variables_initializer())

        self.reset_state()

    def run_sess(self):
        pass

    def _init_params(self, params=None):
        params = params or self.opt
        self.learning_rate = params['learning_rate']
        self.n_hidden = params['hidden_dim']
        self.n_actions = params['action_size']
        #TODO: try obs_size=None or as a placeholder
        self.obs_size = params['obs_size']

    def _build_graph(self):

        self._add_placeholders()

        # build body
        _logits, self._state = self._build_body()
<<<<<<< HEAD
=======
        log.debug("state = {}".format(self._state))
        log.debug("logits = {}".format(_logits))
>>>>>>> 808c4e48

        # probabilities normalization : elemwise multiply with action mask
        self._probs = tf.squeeze(tf.nn.softmax(_logits))
        #TODO: add action mask
        #self._probs = tf.multiply(tf.squeeze(tf.nn.softmax(_logits)),
        #                          self._action_mask,
        #                          name='probs')

        # loss, train and predict operations
        self._prediction = tf.argmax(self._probs, axis=-1, name='prediction')
        _loss_tensor = \
            tf.losses.sparse_softmax_cross_entropy(logits=_logits,
                                                   labels=self._action)
        self._loss = tf.reduce_mean(_loss_tensor, name='loss')
        self._train_op = self._get_train_op(self._loss, self.learning_rate)

    def _add_placeholders(self):
        # TODO: make batch_size != 1
        _initial_state_c = \
            tf.placeholder_with_default(np.zeros([1, self.n_hidden], np.float32),
                                        shape=[1, self.n_hidden])
        _initial_state_h = \
            tf.placeholder_with_default(np.zeros([1, self.n_hidden], np.float32),
                                        shape=[1, self.n_hidden])
        self._initial_state = tf.nn.rnn_cell.LSTMStateTuple(_initial_state_c,
                                                            _initial_state_h)
        self._features = tf.placeholder(tf.float32, [1, None, self.obs_size],
                                        name='features')
        self._action = tf.placeholder(tf.int32, [1, None],
                                      name='ground_truth_action')
        self._action_mask = tf.placeholder(tf.float32, [1, None, self.n_actions],
                                           name='action_mask')

    def _build_body(self):
        # input projection
        _projected_features = \
            tf.layers.dense(self._features,
                            self.n_hidden,
                            kernel_initializer=xavier_initializer())

        # recurrent network unit
        _lstm_cell = tf.nn.rnn_cell.LSTMCell(self.n_hidden)
        _output, _state = tf.nn.dynamic_rnn(_lstm_cell,
                                             _projected_features,
                                             initial_state=self._initial_state)
 
        # output projection
        # TODO: try multiplying logits to action_mask
        _logits = tf.layers.dense(_output,
                                  self.n_actions,
                                  kernel_initializer=xavier_initializer())
        return _logits, _state

    def _get_train_op(self, loss, learning_rate, optimizer=None, clip_norm=1.):
        """ Get train operation for given loss

        Args:
            loss: loss function, tf tensor or scalar
            learning_rate: scalar or placeholder
            optimizer: instance of tf.train.Optimizer, Adam, by default

        Returns:
            train_op
        """

        optimizer = optimizer or tf.train.AdamOptimizer
        optimizer = optimizer(learning_rate)
        grads_and_vars = optimizer.compute_gradients(loss, tf.trainable_variables())
        grads_and_vars = [(tf.clip_by_norm(grad, clip_norm), var)\
                          for grad, var in grads_and_vars]
        return optimizer.apply_gradients(grads_and_vars, name='train_op')

    def reset_state(self):
        # set zero state
        self.state_c = np.zeros([1, self.n_hidden], dtype=np.float32)
        self.state_h = np.zeros([1, self.n_hidden], dtype=np.float32)

    def _train_step(self, features, action, action_mask):
        _, loss_value, prediction = \
            self.sess.run(
                [ self._train_op, self._loss, self._prediction ],
                feed_dict={
                    self._features: [features],
                    self._action: [action],
                    self._action_mask: [action_mask]
                }
            )
        return loss_value, prediction

    def _forward(self, features, action_mask, prob=False):
        probs, prediction, state = \
            self.sess.run(
                [ self._probs, self._prediction, self._state ],
                feed_dict={
                    self._features: [[features]],
                    self._initial_state: (self.state_c, self.state_h),
                    self._action_mask: [[action_mask]]
                }
            )
        self.state_c, self._state_h = state
        if prob:
            return probs
        return prediction

    def shutdown(self):
        self.sess.close()<|MERGE_RESOLUTION|>--- conflicted
+++ resolved
@@ -74,11 +74,6 @@
 
         # build body
         _logits, self._state = self._build_body()
-<<<<<<< HEAD
-=======
-        log.debug("state = {}".format(self._state))
-        log.debug("logits = {}".format(_logits))
->>>>>>> 808c4e48
 
         # probabilities normalization : elemwise multiply with action mask
         self._probs = tf.squeeze(tf.nn.softmax(_logits))
